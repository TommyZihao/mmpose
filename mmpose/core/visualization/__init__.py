# Copyright (c) OpenMMLab. All rights reserved.
<<<<<<< HEAD
from .effects import (apply_bugeye_effect, apply_hat_effect,
                      apply_sunglasses_effect)
=======
from .effects import apply_bugeye_effect, apply_sunglasses_effect, apply_firecracker_effect
>>>>>>> 150a3da5
from .image import (imshow_bboxes, imshow_keypoints, imshow_keypoints_3d,
                    imshow_mesh_3d)

__all__ = [
    'imshow_keypoints', 'imshow_keypoints_3d', 'imshow_bboxes',
    'apply_bugeye_effect', 'apply_sunglasses_effect', 'imshow_mesh_3d',
<<<<<<< HEAD
    'apply_hat_effect'
=======
    'apply_firecracker_effect'
>>>>>>> 150a3da5
]<|MERGE_RESOLUTION|>--- conflicted
+++ resolved
@@ -1,19 +1,11 @@
 # Copyright (c) OpenMMLab. All rights reserved.
-<<<<<<< HEAD
-from .effects import (apply_bugeye_effect, apply_hat_effect,
-                      apply_sunglasses_effect)
-=======
-from .effects import apply_bugeye_effect, apply_sunglasses_effect, apply_firecracker_effect
->>>>>>> 150a3da5
+from .effects import (apply_bugeye_effect, apply_firecracker_effect,
+                      apply_hat_effect, apply_sunglasses_effect)
 from .image import (imshow_bboxes, imshow_keypoints, imshow_keypoints_3d,
                     imshow_mesh_3d)
 
 __all__ = [
     'imshow_keypoints', 'imshow_keypoints_3d', 'imshow_bboxes',
     'apply_bugeye_effect', 'apply_sunglasses_effect', 'imshow_mesh_3d',
-<<<<<<< HEAD
-    'apply_hat_effect'
-=======
-    'apply_firecracker_effect'
->>>>>>> 150a3da5
+    'apply_hat_effect', 'apply_firecracker_effect'
 ]